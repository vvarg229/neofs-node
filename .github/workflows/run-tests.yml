name: Run automated system tests

on:
  push:
    branches:
      - master
  pull_request:
    branches:
      - master
      - support/**
    types: [opened, synchronize]
    paths-ignore:
      - '**/*.md'
    release:
      types:
        - published
    workflow_dispatch:
      inputs:
        neofs_node_ref:
          description: 'Neofs-node ref. Examples: v0.36.0, 8fdcc6d7e798e6511be8806b81894622e72d7fdc, branch_name]'
          required: false
          default: ''

permissions: write-all

jobs:
  run_system_tests:
    runs-on: self-hosted
    timeout-minutes: 500
    steps:
      - name: Checkout neofs-testcases repository
        uses: actions/checkout@v3
        with:
          repository: vvarg229/neofs-testcases
          ref: 'timeout-fix'
          path: neofs-testcases

      - name: Checkout neofs-dev-env repository
        uses: actions/checkout@v3
        with:
          repository: vvarg229/neofs-dev-env
          ref: 'timeout-tests'
          path: neofs-dev-env

      - name: Checkout neofs-node repository
        uses: actions/checkout@v3
        with:
          repository: ${{ github.repository }}
          ref: ${{ github.event.inputs.neofs_node_ref || github.head_ref || github.ref_name }}
          path: neofs-node

################################################################
      - name: Set up Go
        uses: actions/setup-go@v4
        with:
<<<<<<< HEAD
          go-version: 1.19
          check-latest: true
=======
          go-version: 1.20
>>>>>>> a65af0f6
      - run: go version

      - name: Set up Python
        uses: actions/setup-python@v4
        with:
          python-version: '3.10'
      - run: python --version

################################################################
      - name: Build neofs-node (neofs-cli and neofs-adm)
        timeout-minutes: 30
        run: |
          make docker/all
          echo "$(pwd)/bin" >> $GITHUB_PATH
        working-directory: neofs-node

################################################################
      - name: Get TAG for docker images
        run: |
          echo "CURRENT_TAG=$( make version | sed 's/^v//' )" >> $GITHUB_ENV
        working-directory: neofs-node

      - name: Build NeoFS storage docker image
        timeout-minutes: 30
        run: |
          make image-storage
        working-directory: neofs-node

      - name: Build NeoFS Inner Ring docker image
        timeout-minutes: 30
        run: |
          make image-ir
        working-directory: neofs-node

      - name: Add NeoFS storage and NeoFS ir docker TAGs to testcases-env config file
        run: |
          sed -i "s/NODE_VERSION=.*/NODE_VERSION=${{ env.CURRENT_TAG }}/g" .github/testcases-env
          sed -i "s/IR_VERSION=.*/IR_VERSION=${{ env.CURRENT_TAG }}/g" .github/testcases-env
        working-directory: neofs-node

################################################################
      - name: Copy testcases-env file to testcases-env in neofs-dev-env
        run: |
          cp .github/testcases-env ${GITHUB_WORKSPACE}/neofs-dev-env/.env
        working-directory: neofs-node

      - name: Prepare test environment
        timeout-minutes: 30
        run: |
          make prepare-test-env
          echo "$(pwd)/vendor" >> $GITHUB_PATH
        working-directory: neofs-dev-env

################################################################
      - name: Log environment
        run: |
          echo "Check /etc/hosts"
          cat /etc/hosts
          echo "=========================================="

          echo "Check docker images"
          docker images
          echo "=========================================="

          echo "Check docker ps"
          docker ps
          echo "=========================================="

          echo "Check neo-go version"
          neo-go --version
          echo "=========================================="

          echo "Check neofs-s3-authmate version"
          neofs-s3-authmate --version
          echo "=========================================="

          echo "Check neofs-s3-gw version"
          echo "=========================================="
          neofs-s3-gw --version
          echo "=========================================="

          echo "Check neofs-adm version"
          neofs-adm --version
          echo "=========================================="

          echo "Check neofs-ir version"
          neofs-ir --version
          echo "=========================================="

          echo "Check neofs-lens version"
          neofs-lens --version
          echo "=========================================="

          echo "Check neofs-cli version"
          neofs-cli --version
          echo "=========================================="

          echo "Check vendor dir"
          ls -lah "${GITHUB_WORKSPACE}/neofs-dev-env/vendor"
          echo "=========================================="

          echo "Check bin dir"
          ls -lah "${GITHUB_WORKSPACE}/neofs-node/bin"
          echo "=========================================="
        working-directory: neofs-dev-env

################################################################
      - name: Prepare venv
        timeout-minutes: 30
        run: |
          make venv.local-pytest
        working-directory: neofs-testcases

      - name: Run Sanity tests for pull requests
        timeout-minutes: 500
        if: github.event_name == 'pull_request'
        run: |
          source venv.local-pytest/bin/activate && pytest --alluredir=${GITHUB_WORKSPACE}/allure-results pytest_tests/testsuites
        working-directory: neofs-testcases

      - name: Run all tests for other events
        timeout-minutes: 480
        if: github.event_name != 'pull_request'
        run: |
          source venv.local-pytest/bin/activate && pytest --alluredir=${GITHUB_WORKSPACE}/allure-results pytest_tests/testsuites
        working-directory: neofs-testcases

################################################################
      - name: Cleanup system tests environment
        timeout-minutes: 30
        if: always()
        run: |
          make clean
        working-directory: neofs-testcases

      - name: Cleanup dev-env environment
        timeout-minutes: 30
        if: always()
        run: |
          make down
          make clean
        working-directory: neofs-dev-env

################################################################
      - name: Get Allure history
        timeout-minutes: 60
        uses: actions/checkout@v3
        if: always()
        with:
          ref: gh-pages
          path: gh-pages

      - name: Allure Report action from marketplace
        timeout-minutes: 60
        uses: simple-elf/allure-report-action@v1.6
        if: always()
        id: allure-report
        with:
          allure_results: allure-results
          allure_report: allure-report
          gh_pages: gh-pages
          allure_history: allure-history

      - name: Deploy report to Github Pages
        timeout-minutes: 120
        if: always()
        uses: peaceiris/actions-gh-pages@v2
        env:
          PERSONAL_TOKEN: ${{ secrets.GITHUB_TOKEN }}
          PUBLISH_BRANCH: gh-pages
          PUBLISH_DIR: allure-history

      - name: Post the link to the report
        timeout-minutes: 60
        if: always()
        uses: Sibz/github-status-action@v1
        with:
          authToken: ${{secrets.GITHUB_TOKEN}}
          context: 'Test report'
          state: 'success'
          sha: ${{github.event.pull_request.head.sha || github.sha}}
          target_url: https://${{ github.repository_owner }}.github.io/neofs-node/${{ github.run_number }}<|MERGE_RESOLUTION|>--- conflicted
+++ resolved
@@ -53,12 +53,7 @@
       - name: Set up Go
         uses: actions/setup-go@v4
         with:
-<<<<<<< HEAD
-          go-version: 1.19
-          check-latest: true
-=======
           go-version: 1.20
->>>>>>> a65af0f6
       - run: go version
 
       - name: Set up Python
